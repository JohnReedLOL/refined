--- conflicted
+++ resolved
@@ -23,9 +23,8 @@
   def alwaysValid[P, C](show: String): Inference[P, C] =
     Inference(isValid = true, show)
 
-<<<<<<< HEAD
-  def combine[P1, P2, P, C1, C2, C](r1: Inference[P1, C1], r2: Inference[P2, C2], show: String): Inference[P, C] =
-    Inference(r1.isValid && r2.isValid, show.format(r1.show, r2.show))
+  def combine[P1, P2, P, C1, C2, C](i1: Inference[P1, C1], i2: Inference[P2, C2], show: String): Inference[P, C] =
+    Inference(i1.isValid && i2.isValid, show.format(i1.show, i2.show))
 }
 
 case class TypedInference[T, P, C](isValid: Boolean, show: String) {
@@ -40,8 +39,4 @@
 
   implicit def fromUntyped[T, P, C](implicit i: Inference[P, C]): TypedInference[T, P, C] =
     TypedInference(i.isValid, i.show)
-=======
-  def combine[P1, P2, P, C1, C2, C](i1: Inference[P1, C1], i2: Inference[P2, C2], show: String): Inference[P, C] =
-    Inference(i1.isValid && i2.isValid, show.format(i1.show, i2.show))
->>>>>>> a7ae9634
 }