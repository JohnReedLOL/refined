package eu.timepit.refined

import eu.timepit.refined.api.Validate
import eu.timepit.refined.boolean.Or
import eu.timepit.refined.char._
import eu.timepit.refined.smt.{SubFormula, Formula}

<<<<<<< HEAD
object char extends CharValidate with CharSmt {
=======
/** Module for `Char` related predicates. */
object char extends CharValidate {
>>>>>>> 8bf687e1

  /** Predicate that checks if a `Char` is a digit. */
  case class Digit()

  /** Predicate that checks if a `Char` is a letter. */
  case class Letter()

  /** Predicate that checks if a `Char` is a lower case character. */
  case class LowerCase()

  /** Predicate that checks if a `Char` is an upper case character. */
  case class UpperCase()

  /** Predicate that checks if a `Char` is white space. */
  case class Whitespace()

  /** Predicate that checks if a `Char` is a letter or digit. */
  type LetterOrDigit = Letter Or Digit
}

private[refined] trait CharValidate {

  implicit def digitValidate: Validate.Plain[Char, Digit] =
    Validate.fromPredicate(_.isDigit, t => s"isDigit('$t')", Digit())

  implicit def letterValidate: Validate.Plain[Char, Letter] =
    Validate.fromPredicate(_.isLetter, t => s"isLetter('$t')", Letter())

  implicit def lowerCaseValidate: Validate.Plain[Char, LowerCase] =
    Validate.fromPredicate(_.isLower, t => s"isLower('$t')", LowerCase())

  implicit def upperCaseValidate: Validate.Plain[Char, UpperCase] =
    Validate.fromPredicate(_.isUpper, t => s"isUpper('$t')", UpperCase())

  implicit def whitespaceValidate: Validate.Plain[Char, Whitespace] =
    Validate.fromPredicate(_.isWhitespace, t => s"isWhitespace('$t')", Whitespace())
}

private[refined] trait CharSmt {

  implicit def digitFormula: Formula[Digit] =
    Formula.instance(x => SubFormula(s"isDigit($x)", List("(declare-sort Char 0)", "(declare-fun isDigit (Char) Bool)")))
}<|MERGE_RESOLUTION|>--- conflicted
+++ resolved
@@ -5,12 +5,8 @@
 import eu.timepit.refined.char._
 import eu.timepit.refined.smt.{SubFormula, Formula}
 
-<<<<<<< HEAD
+/** Module for `Char` related predicates. */
 object char extends CharValidate with CharSmt {
-=======
-/** Module for `Char` related predicates. */
-object char extends CharValidate {
->>>>>>> 8bf687e1
 
   /** Predicate that checks if a `Char` is a digit. */
   case class Digit()
